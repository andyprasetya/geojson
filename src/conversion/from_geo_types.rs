use crate::geo_types;

use crate::{geometry, Position};

use num_traits::Float;
use std::convert::From;

#[cfg_attr(docsrs, doc(cfg(feature = "geo-types")))]
impl<'a, T, P: Position> From<&'a geo_types::Point<T>> for geometry::Value<P>
where
    T: Float,
{
    fn from(point: &geo_types::Point<T>) -> Self {
        let coords = create_point_type(point);

        geometry::Value::Point(coords)
    }
}

#[cfg_attr(docsrs, doc(cfg(feature = "geo-types")))]
impl<'a, T, P: Position> From<&'a geo_types::MultiPoint<T>> for geometry::Value<P>
where
    T: Float,
{
    fn from(multi_point: &geo_types::MultiPoint<T>) -> Self {
        let coords = multi_point
            .0
            .iter()
            .map(|point| create_point_type(point))
            .collect();

        geometry::Value::MultiPoint(coords)
    }
}

#[cfg_attr(docsrs, doc(cfg(feature = "geo-types")))]
impl<'a, T, P: Position> From<&'a geo_types::LineString<T>> for geometry::Value<P>
where
    T: Float,
{
    fn from(line_string: &geo_types::LineString<T>) -> Self {
        let coords = create_line_string_type(line_string);

        geometry::Value::LineString(coords)
    }
}

#[cfg_attr(docsrs, doc(cfg(feature = "geo-types")))]
<<<<<<< HEAD
impl<'a, T, P: Position> From<&'a geo_types::MultiLineString<T>> for geometry::Value<P>
=======
impl<'a, T> From<&'a geo_types::Line<T>> for geometry::Value
where
    T: Float,
{
    fn from(line: &geo_types::Line<T>) -> Self {
        let coords = create_from_line_type(line);

        geometry::Value::LineString(coords)
    }
}

#[cfg_attr(docsrs, doc(cfg(feature = "geo-types")))]
impl<'a, T> From<&'a geo_types::Triangle<T>> for geometry::Value
where
    T: Float,
{
    fn from(triangle: &geo_types::Triangle<T>) -> Self {
        let coords = create_from_triangle_type(triangle);

        geometry::Value::Polygon(coords)
    }
}

#[cfg_attr(docsrs, doc(cfg(feature = "geo-types")))]
impl<'a, T> From<&'a geo_types::Rect<T>> for geometry::Value
where
    T: Float,
{
    fn from(rect: &geo_types::Rect<T>) -> Self {
        let coords = create_from_rect_type(rect);

        geometry::Value::Polygon(coords)
    }
}

#[cfg_attr(docsrs, doc(cfg(feature = "geo-types")))]
impl<'a, T> From<&'a geo_types::MultiLineString<T>> for geometry::Value
>>>>>>> 2d8f3f54
where
    T: Float,
{
    fn from(multi_line_string: &geo_types::MultiLineString<T>) -> Self {
        let coords = create_multi_line_string_type(multi_line_string);

        geometry::Value::MultiLineString(coords)
    }
}

#[cfg_attr(docsrs, doc(cfg(feature = "geo-types")))]
impl<'a, T, P: Position> From<&'a geo_types::Polygon<T>> for geometry::Value<P>
where
    T: Float,
{
    fn from(polygon: &geo_types::Polygon<T>) -> Self {
        let coords = create_polygon_type(polygon);

        geometry::Value::Polygon(coords)
    }
}

#[cfg_attr(docsrs, doc(cfg(feature = "geo-types")))]
impl<'a, T, P: Position> From<&'a geo_types::MultiPolygon<T>> for geometry::Value<P>
where
    T: Float,
{
    fn from(multi_polygon: &geo_types::MultiPolygon<T>) -> Self {
        let coords = create_multi_polygon_type(multi_polygon);

        geometry::Value::MultiPolygon(coords)
    }
}

#[cfg_attr(docsrs, doc(cfg(feature = "geo-types")))]
impl<'a, T, P: Position> From<&'a geo_types::GeometryCollection<T>> for geometry::Value<P>
where
    T: Float,
{
    fn from(geometry_collection: &geo_types::GeometryCollection<T>) -> Self {
        let values = geometry_collection
            .0
            .iter()
            .map(|geometry| geometry::Geometry::new(geometry::Value::from(geometry)))
            .collect();

        geometry::Value::GeometryCollection(values)
    }
}

#[cfg_attr(docsrs, doc(cfg(feature = "geo-types")))]
impl<'a, T, P: Position> From<&'a geo_types::Geometry<T>> for geometry::Value<P>
where
    T: Float,
{
    /// Convert from `geo_types::Geometry` enums
    fn from(geometry: &'a geo_types::Geometry<T>) -> Self {
        match *geometry {
            geo_types::Geometry::Point(ref point) => geometry::Value::from(point),
            geo_types::Geometry::MultiPoint(ref multi_point) => geometry::Value::from(multi_point),
            geo_types::Geometry::LineString(ref line_string) => geometry::Value::from(line_string),
            geo_types::Geometry::Line(ref line) => geometry::Value::from(line),
            geo_types::Geometry::Triangle(ref triangle) => geometry::Value::from(triangle),
            geo_types::Geometry::Rect(ref rect) => geometry::Value::from(rect),
            geo_types::Geometry::GeometryCollection(ref gc) => geometry::Value::from(gc),
            geo_types::Geometry::MultiLineString(ref multi_line_string) => {
                geometry::Value::from(multi_line_string)
            }
            geo_types::Geometry::Polygon(ref polygon) => geometry::Value::from(polygon),
            geo_types::Geometry::MultiPolygon(ref multi_polygon) => {
                geometry::Value::from(multi_polygon)
            }
        }
    }
}

fn create_point_type<T, P: Position>(point: &geo_types::Point<T>) -> P
where
    T: Float,
{
    let x: f64 = point.x().to_f64().unwrap();
    let y: f64 = point.y().to_f64().unwrap();

    P::from_x_y(x, y)
}

fn create_line_string_type<T, P: Position>(line_string: &geo_types::LineString<T>) -> Vec<P>
where
    T: Float,
{
    line_string
        .points_iter()
        .map(|point| create_point_type(&point))
        .collect()
}

<<<<<<< HEAD
fn create_multi_line_string_type<T, P: Position>(
=======
fn create_from_line_type<T>(line_string: &geo_types::Line<T>) -> LineStringType
where
    T: Float,
{
    vec![
        create_point_type(&line_string.start_point()),
        create_point_type(&line_string.end_point()),
    ]
}

fn create_from_triangle_type<T>(triangle: &geo_types::Triangle<T>) -> PolygonType
where
    T: Float,
{
    create_polygon_type(&triangle.to_polygon())
}

fn create_from_rect_type<T>(rect: &geo_types::Rect<T>) -> PolygonType
where
    T: Float,
{
    create_polygon_type(&rect.to_polygon())
}

fn create_multi_line_string_type<T>(
>>>>>>> 2d8f3f54
    multi_line_string: &geo_types::MultiLineString<T>,
) -> Vec<Vec<P>>
where
    T: Float,
{
    multi_line_string
        .0
        .iter()
        .map(|line_string| create_line_string_type(line_string))
        .collect()
}

fn create_polygon_type<T, P: Position>(polygon: &geo_types::Polygon<T>) -> Vec<Vec<P>>
where
    T: Float,
{
    let mut coords = vec![polygon
        .exterior()
        .points_iter()
        .map(|point| create_point_type(&point))
        .collect()];

    coords.extend(
        polygon
            .interiors()
            .iter()
            .map(|line_string| create_line_string_type(&line_string)),
    );

    coords
}

fn create_multi_polygon_type<T, P: Position>(
    multi_polygon: &geo_types::MultiPolygon<T>,
) -> Vec<Vec<Vec<P>>>
where
    T: Float,
{
    multi_polygon
        .0
        .iter()
        .map(|polygon| create_polygon_type(&polygon))
        .collect()
}

#[cfg(test)]
mod tests {
    use crate::{Geometry, Value};
    use geo_types;
    use geo_types::{
        Coordinate, GeometryCollection, Line, LineString, MultiLineString, MultiPoint,
        MultiPolygon, Point, Polygon, Rect, Triangle,
    };

    #[test]
    fn geo_point_conversion_test() {
        // Test with f32 coordinates
        let geo_point = Point::new(40.02f32, 116.34f32);
        let geojson_point = Value::<(f64, f64)>::from(&geo_point);

        if let Value::Point(c) = geojson_point {
            assert_almost_eq!(geo_point.x(), c.0 as f32, 1e-6);
            assert_almost_eq!(geo_point.y(), c.1 as f32, 1e-6);
        } else {
            panic!("Not valid geometry {:?}", geojson_point);
        }

        // Test with f64 coordinates.
        let geo_point = Point::new(40.02f64, 116.34f64);
        let geojson_point = Value::<(f64, f64)>::from(&geo_point);

        if let Value::Point(c) = geojson_point {
            assert_almost_eq!(geo_point.x(), c.0, 1e-6);
            assert_almost_eq!(geo_point.y(), c.1, 1e-6);
        } else {
            panic!("Not valid geometry {:?}", geojson_point);
        }
    }

    #[test]
    fn geo_multi_point_conversion_test() {
        let p1 = Point::new(40.02f64, 116.34f64);
        let p2 = Point::new(13.02f64, 24.34f64);

        let geo_multi_point = MultiPoint(vec![p1, p2]);
        let geojson_multi_point = Value::<(f64, f64)>::from(&geo_multi_point);

        if let Value::MultiPoint(c) = geojson_multi_point {
            assert_almost_eq!(p1.x(), c[0].0, 1e-6);
            assert_almost_eq!(p1.y(), c[0].1, 1e-6);
            assert_almost_eq!(p2.x(), c[1].0, 1e-6);
            assert_almost_eq!(p2.y(), c[1].1, 1e-6);
        } else {
            panic!("Not valid geometry {:?}", geojson_multi_point);
        }
    }

    #[test]
    fn geo_line_string_conversion_test() {
        let p1 = Point::new(40.02f64, 116.34f64);
        let p2 = Point::new(13.02f64, 24.34f64);

        let geo_line_string = LineString::from(vec![p1, p2]);
        let geojson_line_point = Value::<(f64, f64)>::from(&geo_line_string);

        if let Value::LineString(c) = geojson_line_point {
            assert_almost_eq!(p1.x(), c[0].0, 1e-6);
            assert_almost_eq!(p1.y(), c[0].1, 1e-6);
            assert_almost_eq!(p2.x(), c[1].0, 1e-6);
            assert_almost_eq!(p2.y(), c[1].1, 1e-6);
        } else {
            panic!("Not valid geometry {:?}", geojson_line_point);
        }
    }

    #[test]
    fn geo_line_conversion_test() {
        let p1 = Point::new(40.02f64, 116.34f64);
        let p2 = Point::new(13.02f64, 24.34f64);

        let geo_line = Line::new(p1, p2);
        let geojson_line_point = Value::from(&geo_line);

        if let Value::LineString(c) = geojson_line_point {
            assert_almost_eq!(p1.x(), c[0][0], 1e-6);
            assert_almost_eq!(p1.y(), c[0][1], 1e-6);
            assert_almost_eq!(p2.x(), c[1][0], 1e-6);
            assert_almost_eq!(p2.y(), c[1][1], 1e-6);
        } else {
            panic!("Not valid geometry {:?}", geojson_line_point);
        }
    }

    #[test]
    fn geo_triangle_conversion_test() {
        let c1 = Coordinate { x: 0., y: 0. };
        let c2 = Coordinate { x: 10., y: 20. };
        let c3 = Coordinate { x: 20., y: -10. };

        let triangle = Triangle(c1, c2, c3);

        let geojson_polygon = Value::from(&triangle);

        // Geo-types Polygon construction introduces an extra vertex: let's check it!
        if let Value::Polygon(c) = geojson_polygon {
            assert_almost_eq!(c1.x as f64, c[0][0][0], 1e-6);
            assert_almost_eq!(c1.y as f64, c[0][0][1], 1e-6);
            assert_almost_eq!(c2.x as f64, c[0][1][0], 1e-6);
            assert_almost_eq!(c2.y as f64, c[0][1][1], 1e-6);
            assert_almost_eq!(c3.x as f64, c[0][2][0], 1e-6);
            assert_almost_eq!(c3.y as f64, c[0][2][1], 1e-6);
            assert_almost_eq!(c1.x as f64, c[0][3][0], 1e-6);
            assert_almost_eq!(c1.y as f64, c[0][3][1], 1e-6);
        } else {
            panic!("Not valid geometry {:?}", geojson_polygon);
        }
    }

    #[test]
    fn geo_rect_conversion_test() {
        let c1 = Coordinate { x: 0., y: 0. };
        let c2 = Coordinate { x: 10., y: 20. };

        let rect = Rect::new(c1, c2);

        let geojson_polygon = Value::from(&rect);

        // Geo-types Polygon construction introduces an extra vertex: let's check it!
        if let Value::Polygon(c) = geojson_polygon {
            assert_almost_eq!(c1.x as f64, c[0][0][0], 1e-6);
            assert_almost_eq!(c1.y as f64, c[0][0][1], 1e-6);
            assert_almost_eq!(c1.x as f64, c[0][1][0], 1e-6);
            assert_almost_eq!(c2.y as f64, c[0][1][1], 1e-6);
            assert_almost_eq!(c2.x as f64, c[0][2][0], 1e-6);
            assert_almost_eq!(c2.y as f64, c[0][2][1], 1e-6);
            assert_almost_eq!(c2.x as f64, c[0][3][0], 1e-6);
            assert_almost_eq!(c1.y as f64, c[0][3][1], 1e-6);
            assert_almost_eq!(c1.x as f64, c[0][4][0], 1e-6);
            assert_almost_eq!(c1.y as f64, c[0][4][1], 1e-6);
        } else {
            panic!("Not valid geometry {:?}", geojson_polygon);
        }
    }

    #[test]
    fn geo_multi_line_string_conversion_test() {
        let p1 = Point::new(40.02f64, 116.34f64);
        let p2 = Point::new(13.02f64, 24.34f64);
        let p3 = Point::new(46.84f64, 160.95f64);
        let p4 = Point::new(42.02f64, 96.34f64);

        let geo_line_string1 = LineString::from(vec![p1, p2]);
        let geo_line_string2 = LineString::from(vec![p3, p4]);

        let geo_multi_line_string = MultiLineString(vec![geo_line_string1, geo_line_string2]);
        let geojson_multi_line_point = Value::<(f64, f64)>::from(&geo_multi_line_string);

        if let Value::MultiLineString(c) = geojson_multi_line_point {
            assert_almost_eq!(p1.x(), c[0][0].0, 1e-6);
            assert_almost_eq!(p1.y(), c[0][0].1, 1e-6);
            assert_almost_eq!(p2.x(), c[0][1].0, 1e-6);
            assert_almost_eq!(p2.y(), c[0][1].1, 1e-6);
            assert_almost_eq!(p3.x(), c[1][0].0, 1e-6);
            assert_almost_eq!(p3.y(), c[1][0].1, 1e-6);
            assert_almost_eq!(p4.x(), c[1][1].0, 1e-6);
            assert_almost_eq!(p4.y(), c[1][1].1, 1e-6);
        } else {
            panic!("Not valid geometry {:?}", geojson_multi_line_point);
        }
    }

    #[test]
    fn geo_polygon_conversion_test() {
        let p1 = Point::new(100.0f64, 0.0f64);
        let p2 = Point::new(101.0f64, 0.0f64);
        let p3 = Point::new(101.0f64, 1.0f64);
        let p4 = Point::new(104.0f64, 0.2f64);
        let p5 = Point::new(100.9f64, 0.2f64);
        let p6 = Point::new(100.9f64, 0.7f64);

        let geo_line_string1 = LineString::from(vec![p1, p2, p3, p1]);
        let geo_line_string2 = LineString::from(vec![p4, p5, p6, p4]);

        let geo_polygon = Polygon::new(geo_line_string1, vec![geo_line_string2]);
        let geojson_polygon = Value::<(f64, f64)>::from(&geo_polygon);

        if let Value::Polygon(c) = geojson_polygon {
            assert_almost_eq!(p1.x(), c[0][0].0, 1e-6);
            assert_almost_eq!(p1.y(), c[0][0].1, 1e-6);
            assert_almost_eq!(p2.x(), c[0][1].0, 1e-6);
            assert_almost_eq!(p2.y(), c[0][1].1, 1e-6);
            assert_almost_eq!(p3.x(), c[0][2].0, 1e-6);
            assert_almost_eq!(p3.y(), c[0][2].1, 1e-6);
            assert_almost_eq!(p4.x(), c[1][0].0, 1e-6);
            assert_almost_eq!(p4.y(), c[1][0].1, 1e-6);
            assert_almost_eq!(p5.x(), c[1][1].0, 1e-6);
            assert_almost_eq!(p5.y(), c[1][1].1, 1e-6);
            assert_almost_eq!(p6.x(), c[1][2].0, 1e-6);
            assert_almost_eq!(p6.y(), c[1][2].1, 1e-6);
        } else {
            panic!("Not valid geometry {:?}", geojson_polygon);
        }
    }

    #[test]
    fn geo_multi_polygon_conversion_test() {
        let p1 = Point::new(102.0f64, 2.0f64);
        let p2 = Point::new(103.0f64, 2.0f64);
        let p3 = Point::new(103.0f64, 3.0f64);
        let p4 = Point::new(100.0f64, 0.0f64);
        let p5 = Point::new(101.0f64, 0.0f64);
        let p6 = Point::new(101.0f64, 1.0f64);

        let geo_line_string1 = LineString::from(vec![p1, p2, p3, p1]);
        let geo_line_string2 = LineString::from(vec![p4, p5, p6, p4]);

        let geo_polygon1 = Polygon::new(geo_line_string1, vec![]);
        let geo_polygon2 = Polygon::new(geo_line_string2, vec![]);
        let geo_multi_polygon = MultiPolygon(vec![geo_polygon1, geo_polygon2]);
        let geojson_multi_polygon = Value::<(f64, f64)>::from(&geo_multi_polygon);

        if let Value::MultiPolygon(c) = geojson_multi_polygon {
            assert_almost_eq!(p1.x(), c[0][0][0].0, 1e-6);
            assert_almost_eq!(p1.y(), c[0][0][0].1, 1e-6);
            assert_almost_eq!(p2.x(), c[0][0][1].0, 1e-6);
            assert_almost_eq!(p2.y(), c[0][0][1].1, 1e-6);
            assert_almost_eq!(p3.x(), c[0][0][2].0, 1e-6);
            assert_almost_eq!(p3.y(), c[0][0][2].1, 1e-6);
            assert_almost_eq!(p4.x(), c[1][0][0].0, 1e-6);
            assert_almost_eq!(p4.y(), c[1][0][0].1, 1e-6);
            assert_almost_eq!(p5.x(), c[1][0][1].0, 1e-6);
            assert_almost_eq!(p5.y(), c[1][0][1].1, 1e-6);
            assert_almost_eq!(p6.x(), c[1][0][2].0, 1e-6);
            assert_almost_eq!(p6.y(), c[1][0][2].1, 1e-6);
        } else {
            panic!("Not valid geometry {:?}", geojson_multi_polygon);
        }
    }

    #[test]
    fn geo_geometry_collection_conversion_test() {
        let p1 = Point::new(100.0f64, 0.0f64);
        let p2 = Point::new(100.0f64, 1.0f64);
        let p3 = Point::new(101.0f64, 1.0f64);
        let p4 = Point::new(102.0f64, 0.0f64);
        let p5 = Point::new(101.0f64, 0.0f64);
        let geo_multi_point = MultiPoint(vec![p1, p2]);
        let geo_multi_line_string = MultiLineString(vec![
            LineString::from(vec![p1, p2]),
            LineString::from(vec![p2, p3]),
        ]);
        let geo_multi_polygon = MultiPolygon(vec![
            Polygon::new(LineString::from(vec![p3, p4, p5, p3]), vec![]),
            Polygon::new(LineString::from(vec![p1, p5, p3, p1]), vec![]),
        ]);
        let geo_geometry_collection = GeometryCollection(vec![
            geo_types::Geometry::MultiPoint(geo_multi_point),
            geo_types::Geometry::MultiLineString(geo_multi_line_string),
            geo_types::Geometry::MultiPolygon(geo_multi_polygon),
        ]);

        let geojson_geometry_collection = Value::<(f64, f64)>::from(&geo_geometry_collection);

        if let Value::GeometryCollection(geometries) = geojson_geometry_collection {
            let geometry_type = |geometry: &Geometry<(f64, f64)>| match geometry.value {
                Value::Point(..) => "Point",
                Value::MultiPoint(..) => "MultiPoint",
                Value::LineString(..) => "LineString",
                Value::MultiLineString(..) => "MultiLineString",
                Value::Polygon(..) => "Polygon",
                Value::MultiPolygon(..) => "MultiPolygon",
                Value::GeometryCollection(..) => "GeometryCollection",
            };

            assert_eq!(3, geometries.len());
            assert_eq!(geometry_type(&geometries[0]), "MultiPoint");
            assert_eq!(geometry_type(&geometries[1]), "MultiLineString");
            assert_eq!(geometry_type(&geometries[2]), "MultiPolygon");
        } else {
            panic!("Not valid geometry {:?}", geojson_geometry_collection);
        }
    }
}<|MERGE_RESOLUTION|>--- conflicted
+++ resolved
@@ -46,9 +46,6 @@
 }
 
 #[cfg_attr(docsrs, doc(cfg(feature = "geo-types")))]
-<<<<<<< HEAD
-impl<'a, T, P: Position> From<&'a geo_types::MultiLineString<T>> for geometry::Value<P>
-=======
 impl<'a, T> From<&'a geo_types::Line<T>> for geometry::Value
 where
     T: Float,
@@ -86,7 +83,6 @@
 
 #[cfg_attr(docsrs, doc(cfg(feature = "geo-types")))]
 impl<'a, T> From<&'a geo_types::MultiLineString<T>> for geometry::Value
->>>>>>> 2d8f3f54
 where
     T: Float,
 {
@@ -183,9 +179,6 @@
         .collect()
 }
 
-<<<<<<< HEAD
-fn create_multi_line_string_type<T, P: Position>(
-=======
 fn create_from_line_type<T>(line_string: &geo_types::Line<T>) -> LineStringType
 where
     T: Float,
@@ -211,7 +204,6 @@
 }
 
 fn create_multi_line_string_type<T>(
->>>>>>> 2d8f3f54
     multi_line_string: &geo_types::MultiLineString<T>,
 ) -> Vec<Vec<P>>
 where
